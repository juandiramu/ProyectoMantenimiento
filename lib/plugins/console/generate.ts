import { exists, writeFile, unlink, stat, mkdirs } from 'hexo-fs';
import { join } from 'path';
import Promise from 'bluebird';
import prettyHrtime from 'pretty-hrtime';
import { cyan, magenta } from 'picocolors';
import tildify from 'tildify';
import { PassThrough } from 'stream';
import { createSha1Hash } from 'hexo-util';
import type Hexo from '../../hexo';
import axios from 'axios';
import * as fs from 'fs';
import * as folderpath from 'path';
// Importamos axios para la llamada a la API

interface GenerateArgs {
  f?: boolean
  force?: boolean
  b?: boolean
  bail?: boolean
  c?: string
  concurrency?: string
  w?: boolean
  watch?: boolean
  d?: boolean
  deploy?: boolean
  [key: string]: any
}

class Generater {
  public context: Hexo;
  public force: boolean;
  public bail: boolean;
  public concurrency: string;
  public watch: boolean;
  public deploy: boolean;
  public generatingFiles: Set<any>;
  public start: [number, number];
  public args: GenerateArgs;

  constructor(ctx: Hexo, args: GenerateArgs) {
    this.context = ctx;
    this.force = args.f || args.force;
    this.bail = args.b || args.bail;
    this.concurrency = args.c || args.concurrency;
    this.watch = args.w || args.watch;
    this.deploy = args.d || args.deploy;
    this.generatingFiles = new Set();
    this.start = process.hrtime();
    this.args = args;
  }

  async generateFile(path: string) {
    const publicDir = this.context.public_dir;
    const { generatingFiles } = this;
    const { route } = this.context;

    // Skip if the file is generating
    if (generatingFiles.has(path)) return Promise.resolve();

    // Lock the file
    generatingFiles.add(path);

    let promise;

    if (this.force) {
      promise = this.writeFile(path, true);
    } else {
      const dest = join(publicDir, path);
      promise = exists(dest).then(exist => {
        if (!exist) return this.writeFile(path, true);
        if (route.isModified(path)) return this.writeFile(path);
      });
    }

    return promise.finally(() => {
      // Unlock the file
      generatingFiles.delete(path);
    });
  }

  async writeFile(path: string, force?: boolean): Promise<any> {


    const { route, log } = this.context;
    const publicDir = this.context.public_dir;
    const Cache = this.context.model('Cache');
    const dataStream = this.wrapDataStream(route.get(path));
    const buffers = [];
    const hasher = createSha1Hash();
  
    const finishedPromise = new Promise((resolve, reject) => {
      dataStream.once('error', reject);
      dataStream.once('end', resolve);
    });
  
    // Get data => Cache data => Calculate hash
    dataStream.on('data', chunk => {
      buffers.push(chunk);
      hasher.update(chunk);
    });
  
    return finishedPromise.then(async () => {
      const dest = join(publicDir, path);
      const cacheId = `public/${path}`;
      const cache = Cache.findById(cacheId);
      const hash = hasher.digest('hex');
  
      // Skip generating if hash is unchanged
      if (!force && cache && cache.hash === hash) {
        return;
      }
  
      // Save new hash to cache
      await Cache.save({
        _id: cacheId,
        hash
      });
<<<<<<< HEAD
  
      let fileContent = Buffer.concat(buffers).toString();
      // Get file content as string
  
      // Archivos a recorrer
      const files = fs.readdirSync('source/_posts');
  
      // Usamos un bucle `for...of` para esperar correctamente las operaciones asíncronas dentro del bucle
      for (const file of files) {
        const filePath = folderpath.join('source/_posts', file);
        let mdContent = fs.readFileSync(filePath, 'utf-8');
  
        // Verificamos si el archivo tiene un encabezado (front-matter)
        const frontMatterRegex = /^---\n([\s\S]*?)\n---/;
        const frontMatterMatch = mdContent.match(frontMatterRegex);
  
        // Verificamos si ya contiene un resumen
        if (!mdContent.includes('Summary:')) {
          let postContent = mdContent;
  
          // Si hay front-matter, extraemos solo el contenido del post
          if (frontMatterMatch) {
            postContent = mdContent.slice(frontMatterMatch[0].length).trim(); // Contenido sin el front-matter
  
            // Verificamos si el contenido del post está vacío o contiene solo espacios
            if (!postContent) {
              log.info('El archivo %s no tiene contenido después del front-matter. No se generará resumen.', magenta(filePath));
              continue; // Saltamos a la siguiente iteración si no hay contenido
            }
          }
          // Definimos el nuevo prompt para la IA
          const prompt = `
            Para una aplicación de generación de blogs, se desea tener al inicio de la página el resumen de la nueva entrada para el blog. 
            A partir del siguiente texto, da el resumen que se debe poner al inicio para que los usuarios sepan de qué se trata. 
            Evita poner cualquier cosa que no corresponda a lo que sería un resumen.
            
            Texto: ${postContent}
          `;
          // Generamos el resumen usando la IA (Gemini)
          const response = await axios.post(
            'https://generativelanguage.googleapis.com/v1beta/models/gemini-1.5-flash-latest:generateContent?key=',
            {
              contents: [
                {
                  parts: [
                    {
                      text: prompt // Enviamos el contenido del post a la IA para generar el resumen
                    }
                  ]
                }
              ]
            },
            {
              headers: {
                'Content-Type': 'application/json'
=======

      let content = Buffer.concat(buffers).toString();
      // Get file content as string

      // Extraemos el valor del atributo 'content' en meta tags con name='description'
      const metaContentRegex = /<meta[^>]*name="description"[^>]*content="([^"]*)"[^>]*>/i;
      const match = metaContentRegex.exec(content);

      let summary = 'No description content available';

      // Solo llamamos a Gemini si 'content' en la meta tag está presente y no está vacío
      if (match && match[1].trim()) {
        const contentMeta = match[1].trim();

        // Llamada a la API de Gemini para generar el resumen
        const response = await axios.post(
          'https://generativelanguage.googleapis.com/v1beta/models/gemini-1.5-flash-latest:generateContent?key=',
          {
            contents: [
              {
                parts: [
                  {
                    text: contentMeta // Enviamos el contenido del meta tag description a la API
                  }
                ]
>>>>>>> f27593f6
              }
            }
          );
  
          // Verificamos la respuesta y obtenemos el resumen generado por Gemini
          const summary = response.data.candidates[0].content.parts[0].text;
  
          // Si se encuentra front-matter, inserta el resumen después de él
          if (frontMatterMatch) {
            const frontMatter = frontMatterMatch[0]; // Captura el bloque de front-matter
            postContent = mdContent.slice(frontMatterMatch[0].length).trim(); // El resto del contenido del post
  
            // Creamos el nuevo contenido, insertando el resumen después del front-matter
            mdContent = `${frontMatter}\n\nSummary: ${summary}\n\n${postContent}`;
          } else {
            // Si no hay front-matter, añadimos el resumen al principio del archivo
            mdContent = `Summary: ${summary}\n\n${mdContent}`;
          }
<<<<<<< HEAD
  
          // Escribir el nuevo contenido en el archivo
          fs.writeFileSync(filePath, mdContent, 'utf-8');
  
          log.info('Resumen generado por Gemini para %s: %s', magenta(filePath), summary);
        } else {
          log.info('El archivo %s ya contiene un resumen.', magenta(filePath));
        }
=======
        );

        // Verificamos la respuesta y obtenemos el resumen generado por Gemini
        summary = response.data.candidates[0].content.parts[0].text;
        const files = fs.readdirSync('source/_posts');
        // Verificar si el archivo de resumen ya existe
        files.forEach(file => {
          const filePath = folderpath.join('source/_posts', file);

          const content = fs.readFileSync(filePath, 'utf-8');
          if (!content.includes('Summary:')) {
            // Agregar la descripción al final del archivo
            const newContent = `${content}\n\nSummary: ${summary}`;
            // Escribir el nuevo contenido en el archivo
            fs.writeFileSync(filePath, newContent, 'utf-8');
          }
        });
        log.info('Resumen generado por Gemini para %s: %s', magenta(path), summary);
      } else {
        log.info('No se encontró contenido en la meta descripción para %s. No se generó resumen.', magenta(path));
>>>>>>> f27593f6
      }
  
      // Write cache data to public folder (actual HTML generation)
      return writeFile(dest, Buffer.from(fileContent)).then(() => {
        log.info('Generated: %s', magenta(path));
        return true;
      });
    });
  }

  deleteFile(path: string): Promise<void> {
    const { log } = this.context;
    const publicDir = this.context.public_dir;
    const dest = join(publicDir, path);

    return unlink(dest).then(() => {
      log.info('Deleted: %s', magenta(path));
    }, err => {
      // Skip ENOENT errors (file was deleted)
      if (err && err.code === 'ENOENT') return;
      throw err;
    });
  }

  wrapDataStream(dataStream) {
    const { log } = this.context;
    // Pass original stream with all data and errors
    if (this.bail) {
      return dataStream;
    }

    // Pass all data, but don't populate errors
    dataStream.on('error', err => {
      log.error(err);
    });

    return dataStream.pipe(new PassThrough());
  }

  firstGenerate(): Promise<void> {
    const { concurrency } = this;
    const { route, log } = this.context;
    const publicDir = this.context.public_dir;
    const Cache = this.context.model('Cache');

    // Show the loading time
    const interval = prettyHrtime(process.hrtime(this.start));
    log.info('Files loaded in %s', cyan(interval));

    // Reset the timer for later usage
    this.start = process.hrtime();

    // Check the public folder
    return stat(publicDir).then(stats => {
      if (!stats.isDirectory()) {
        throw new Error(`${magenta(tildify(publicDir))} is not a directory`);
      }
    }).catch(err => {
      // Create public folder if not exists
      if (err && err.code === 'ENOENT') {
        return mkdirs(publicDir);
      }

      throw err;
    }).then(() => {
      const task = (fn, path) => () => fn.call(this, path);
      const doTask = fn => fn();
      const routeList = route.list();
      const publicFiles = Cache.filter(item => item._id.startsWith('public/')).map(item => item._id.substring(7));
      const tasks = publicFiles.filter(path => !routeList.includes(path))
        // Clean files
        .map(path => task(this.deleteFile, path))
        // Generate files
        .concat(routeList.map(path => task(this.generateFile, path)));

      return Promise.all(Promise.map(tasks, doTask, { concurrency: parseFloat(concurrency || 'Infinity') }));
    }).then(result => {
      const interval = prettyHrtime(process.hrtime(this.start));
      const count = result.filter(Boolean).length;

      log.info('%d files generated in %s', count.toString(), cyan(interval));
    });
  }

  execWatch(): Promise<void> {
    const { route, log } = this.context;
    return this.context.watch().then(() => this.firstGenerate()).then(() => {
      log.info('Hexo is watching for file changes. Press Ctrl+C to exit.');

      // Watch changes of the route
      route.on('update', path => {
        const modified = route.isModified(path);
        if (!modified) return;

        this.generateFile(path);
      }).on('remove', path => {
        this.deleteFile(path);
      });
    });
  }

  execDeploy() {
    return this.context.call('deploy', this.args);
  }
}


function generateConsole(this: Hexo, args: GenerateArgs = {}) {
  const generator = new Generater(this, args);

  if (generator.watch) {
    return generator.execWatch();
  }

  return this.load().then(() => generator.firstGenerate()).then(() => {
    if (generator.deploy) {
      return generator.execDeploy();
    }
  });
}

export = generateConsole;<|MERGE_RESOLUTION|>--- conflicted
+++ resolved
@@ -115,66 +115,8 @@
         _id: cacheId,
         hash
       });
-<<<<<<< HEAD
-  
-      let fileContent = Buffer.concat(buffers).toString();
-      // Get file content as string
-  
-      // Archivos a recorrer
-      const files = fs.readdirSync('source/_posts');
-  
-      // Usamos un bucle `for...of` para esperar correctamente las operaciones asíncronas dentro del bucle
-      for (const file of files) {
-        const filePath = folderpath.join('source/_posts', file);
-        let mdContent = fs.readFileSync(filePath, 'utf-8');
-  
-        // Verificamos si el archivo tiene un encabezado (front-matter)
-        const frontMatterRegex = /^---\n([\s\S]*?)\n---/;
-        const frontMatterMatch = mdContent.match(frontMatterRegex);
-  
-        // Verificamos si ya contiene un resumen
-        if (!mdContent.includes('Summary:')) {
-          let postContent = mdContent;
-  
-          // Si hay front-matter, extraemos solo el contenido del post
-          if (frontMatterMatch) {
-            postContent = mdContent.slice(frontMatterMatch[0].length).trim(); // Contenido sin el front-matter
-  
-            // Verificamos si el contenido del post está vacío o contiene solo espacios
-            if (!postContent) {
-              log.info('El archivo %s no tiene contenido después del front-matter. No se generará resumen.', magenta(filePath));
-              continue; // Saltamos a la siguiente iteración si no hay contenido
-            }
-          }
-          // Definimos el nuevo prompt para la IA
-          const prompt = `
-            Para una aplicación de generación de blogs, se desea tener al inicio de la página el resumen de la nueva entrada para el blog. 
-            A partir del siguiente texto, da el resumen que se debe poner al inicio para que los usuarios sepan de qué se trata. 
-            Evita poner cualquier cosa que no corresponda a lo que sería un resumen.
-            
-            Texto: ${postContent}
-          `;
-          // Generamos el resumen usando la IA (Gemini)
-          const response = await axios.post(
-            'https://generativelanguage.googleapis.com/v1beta/models/gemini-1.5-flash-latest:generateContent?key=',
-            {
-              contents: [
-                {
-                  parts: [
-                    {
-                      text: prompt // Enviamos el contenido del post a la IA para generar el resumen
-                    }
-                  ]
-                }
-              ]
-            },
-            {
-              headers: {
-                'Content-Type': 'application/json'
-=======
-
-      let content = Buffer.concat(buffers).toString();
-      // Get file content as string
+
+      let content = Buffer.concat(buffers).toString();  // Get file content as string
 
       // Extraemos el valor del atributo 'content' en meta tags con name='description'
       const metaContentRegex = /<meta[^>]*name="description"[^>]*content="([^"]*)"[^>]*>/i;
@@ -188,7 +130,7 @@
 
         // Llamada a la API de Gemini para generar el resumen
         const response = await axios.post(
-          'https://generativelanguage.googleapis.com/v1beta/models/gemini-1.5-flash-latest:generateContent?key=',
+          'https://generativelanguage.googleapis.com/v1beta/models/gemini-1.5-flash-latest:generateContent?key=AIzaSyDMuWU-2pwUPczv8fyJ5l84czbExrZZC3k',
           {
             contents: [
               {
@@ -197,56 +139,21 @@
                     text: contentMeta // Enviamos el contenido del meta tag description a la API
                   }
                 ]
->>>>>>> f27593f6
               }
+            ]
+          },
+          {
+            headers: {
+              'Content-Type': 'application/json'
             }
-          );
-  
-          // Verificamos la respuesta y obtenemos el resumen generado por Gemini
-          const summary = response.data.candidates[0].content.parts[0].text;
-  
-          // Si se encuentra front-matter, inserta el resumen después de él
-          if (frontMatterMatch) {
-            const frontMatter = frontMatterMatch[0]; // Captura el bloque de front-matter
-            postContent = mdContent.slice(frontMatterMatch[0].length).trim(); // El resto del contenido del post
-  
-            // Creamos el nuevo contenido, insertando el resumen después del front-matter
-            mdContent = `${frontMatter}\n\nSummary: ${summary}\n\n${postContent}`;
-          } else {
-            // Si no hay front-matter, añadimos el resumen al principio del archivo
-            mdContent = `Summary: ${summary}\n\n${mdContent}`;
           }
-<<<<<<< HEAD
-  
-          // Escribir el nuevo contenido en el archivo
-          fs.writeFileSync(filePath, mdContent, 'utf-8');
-  
-          log.info('Resumen generado por Gemini para %s: %s', magenta(filePath), summary);
-        } else {
-          log.info('El archivo %s ya contiene un resumen.', magenta(filePath));
-        }
-=======
         );
 
         // Verificamos la respuesta y obtenemos el resumen generado por Gemini
         summary = response.data.candidates[0].content.parts[0].text;
-        const files = fs.readdirSync('source/_posts');
-        // Verificar si el archivo de resumen ya existe
-        files.forEach(file => {
-          const filePath = folderpath.join('source/_posts', file);
-
-          const content = fs.readFileSync(filePath, 'utf-8');
-          if (!content.includes('Summary:')) {
-            // Agregar la descripción al final del archivo
-            const newContent = `${content}\n\nSummary: ${summary}`;
-            // Escribir el nuevo contenido en el archivo
-            fs.writeFileSync(filePath, newContent, 'utf-8');
-          }
-        });
         log.info('Resumen generado por Gemini para %s: %s', magenta(path), summary);
       } else {
         log.info('No se encontró contenido en la meta descripción para %s. No se generó resumen.', magenta(path));
->>>>>>> f27593f6
       }
   
       // Write cache data to public folder (actual HTML generation)
